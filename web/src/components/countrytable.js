--- conflicted
+++ resolved
@@ -66,13 +66,7 @@
   const exchange = (data.exchange || {})[mode];
   const exchangeCapacityRange = (data.exchangeCapacities || {})[mode];
 
-<<<<<<< HEAD
-  // Exchange CO2 intensity
   const gCo2eqPerkWh = getExchangeCo2Intensity(mode, data);
-=======
-  // Exchange CO₂ intensity
-  const gCo2eqPerkWh = getExchangeCo2Intensity(mode, data, electricityMixMode);
->>>>>>> 6dca092b
   const gCo2eqPerHour = gCo2eqPerkWh * 1e3 * exchange;
   const tCo2eqPerMin = gCo2eqPerHour / 1e6 / 60.0;
 
